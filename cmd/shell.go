--- conflicted
+++ resolved
@@ -45,14 +45,9 @@
 		cmdr.Error.Println(abroot.Trans("shell.failed"), err)
 		os.Exit(1)
 	}
-
-<<<<<<< HEAD
     core.TransactionDiff()
 
-	fmt.Println("Transaction completed successfully. Reboot to apply changes.")
-=======
 	cmdr.Success.Println(abroot.Trans("shell.success"))
->>>>>>> 7014ad8a
 
 	return nil
 }